--- conflicted
+++ resolved
@@ -22,11 +22,8 @@
     entry_points={
         "console_scripts": [
             "csvMergeEnsembles = subscript.csvMergeEnsembles:main",
-<<<<<<< HEAD
             "csvStack = subscript.csvStack:main",
-=======
             "params2csv = subscript.params2csv:main",
->>>>>>> 91d80450
             "presentvalue = subscript.presentvalue:main",
             "sunsch = subscript.sunsch:main",
         ]
